"""
Explore how the different search spaces effect the GD dynamics.
"""
import functools

import numpy
import jax.numpy as np
from jax import grad, jit, jacrev, vmap

import numpy.random as rnd

import mdp.utils as utils

#############################
"""
Various ways to parameterise these fns.
Want to be able to try different topologies!!
"""

def random_parameterised_matrix(n, m, d_hidden, n_hidden):
    glorot_init = lambda shape: (1/np.sqrt(shape[0] + shape[1]))*rnd.standard_normal(shape)
    cores = [glorot_init((d_hidden, d_hidden)) for _ in range(n_hidden)]
    cores = [glorot_init((n, d_hidden))] + cores + [glorot_init((d_hidden, m))]
    return cores

def combine_svd(u, s, vT):
    return np.dot(u, np.dot(np.diag(s), vT))

def random_reparameterisation(cores, i):
    assert i > 0 and i < len(cores)-1
    n = cores[i].shape[-1]
    m = cores[i+1].shape[0]
    assert n == m  # else not invertible...

    # M = rnd.standard_normal((n,m))
    # Mm1 = np.linalg.inv(M)
    # assert np.isclose(np.dot(M, Mm1), np.eye(n), atol=1e-4).all()
    # return cores[:i-1] + [np.dot(cores[i], M)] + [np.dot(Mm1, cores[i+1])] + cores[i+2:]

    u_i, s_i, vT_i = np.linalg.svd(cores[i])
    u_ip1, s_ip1, vT_ip1 = np.linalg.svd(cores[i+1])

    # X = np.dot(cores[i], cores[i+1])
    # Y = np.dot(combine_svd(u_i, s_i, np.dot(vT_i, u_ip1)), combine_svd(np.eye(n), s_ip1, vT_ip1))
    # print(np.isclose(X, Y, atol=1e-6).all())

    return (
        cores[:i] +
        [combine_svd(u_i, s_i, np.dot(vT_i, u_ip1))] +
        [combine_svd(np.eye(n), s_ip1, vT_ip1)] +
        cores[i+2:]
        )

def build(cores):
    return functools.reduce(np.dot, cores)

######################
# Value iteration
######################

"""
Value iteration;
- Q_t+1 = Q_t + lr . (TQ_t - Q)
- and a parameterised version. where Q is a fn of some params.
"""

def value_iteration(mdp, lr):
    T = lambda Q: utils.bellman_optimality_operator(mdp.P, mdp.r, Q, mdp.discount)
    U = lambda Q: Q + lr * (T(Q) - Q)
    return jit(U)

def parameterised_value_iteration(mdp, lr):
    T = lambda Q: utils.bellman_optimality_operator(mdp.P, mdp.r, Q, mdp.discount)
    TD = lambda cores: T(build(cores)) - build(cores)
    dVdw = jacrev(build)

    @jit
    def update_fn(cores):
        delta = TD(cores)
        grads = [np.einsum('ij,ijkl->kl', delta, dc) for dc in dVdw(cores)]
        # TODO attempt to understand the properties of dc. and its relation to K
        return [c+lr*g for c, g in zip(cores, grads)]
    return jit(update_fn)

######################
# Policy iteration
######################

def policy_iteration(mdp):
    def update_fn(pi):
        V = utils.value_functional(mdp.P, mdp.r, pi, mdp.discount)
        Q = utils.bellman_optimality_operator(mdp.P, mdp.r, V, mdp.discount)
        return utils.onehot(np.argmax(Q, axis=1), mdp.A)  # greedy update
    return update_fn

def policy_gradient_iteration_logits(mdp, lr):
    # this doesnt seem to behave nicely in larger state spaces!?
    # d/dlogits V = E_{\pi}[V] = E[V . d/dlogit log \pi]
    dlogpi_dlogit = jacrev(lambda logits: np.log(utils.softmax(logits)+1e-8))
    dHdlogit = jacrev(lambda logits: utils.entropy(utils.softmax(logits)))

    @jit
    def update_fn(logits):
        V = utils.value_functional(mdp.P, mdp.r, utils.softmax(logits), mdp.discount)
        Q = utils.bellman_optimality_operator(mdp.P, mdp.r, V, mdp.discount)

        # NOTE this is actually soft A2C.
        A = Q-V
        g = np.einsum('ijkl,ij->kl', dlogpi_dlogit(logits), A)
        return logits + 1e-4*dHdlogit(logits) + lr * g
    return update_fn

def parameterised_policy_gradient_iteration(mdp, lr):
    dlogpi_dw = jacrev(lambda cores: np.log(utils.softmax(build(cores), axis=1)+1e-8))
    dHdw = jacrev(lambda cores: utils.entropy(utils.softmax(build(cores))))

    @jit
    def update_fn(cores):
        V = utils.value_functional(mdp.P, mdp.r, utils.softmax(build(cores), axis=1), mdp.discount)
        Q = utils.bellman_optimality_operator(mdp.P, mdp.r, V, mdp.discount)
        A = Q-V
        grads = [np.einsum('ijkl,ij->kl', d, A) for d in dlogpi_dw(cores)]
        return [c+lr*g+1e-4*dH for c, g, dH in zip(cores, grads, dHdw(cores))]
    return update_fn

######################
# Model iteration
######################

def model_iteration(mdp, lr):
    V_true = lambda pi: utils.value_functional(mdp.P, mdp.r, pi, mdp.discount)
    V_guess = lambda P, pi: utils.value_functional(P, mdp.r, pi, mdp.discount)
    # apis = [] # adversarial pis
    apis = utils.get_deterministic_policies(mdp.S, mdp.A)

    def loss_fn(logits):
         return np.sum(np.stack([(V_true(pi) - V_guess(utils.softmax(logits), pi))**2 for pi in apis], axis=0))

    dLdp = grad(loss_fn)

    @jit
    def update_fn(params):
        return params - lr*dLdp(params)

    return update_fn

######################

def momentum_bundler(update_fn, decay):
    """
    Wraps an update fn in with its exponentially averaged grad.
    Uses the exponentially averaged grad to make updates rather than the grad itself.

    Args:
        U (callable): The update fn. U: params-> new_params.
        decay (float): the amount of exponential decay

    Returns:
        (callable): The new update fn. U: params'-> new_params'. Where params' = [params, param_momentum].
    """
    def momentum_update_fn(x):
        W_t, M_t = x[0], x[1]

        # TODO want a nicer way to do thisself.
        # nested fn application
        if isinstance(W_t, np.ndarray):
            dW = update_fn(W_t) - W_t  # should divide by lr here?
            M_tp1 = decay * M_t + dW
            W_tp1 = W_t + (1 - decay) * M_tp1
        elif isinstance(W_t, list):
            dW = [w_tp1 - w_t for w_tp1, w_t in zip(update_fn(W_t), W_t)]
            M_tp1 = [decay * m_t + dw for m_t, dw in zip(M_t, dW)]
            W_tp1 = [w_t + (1 - decay) * m_tp1 for w_t, m_tp1 in zip(W_t, M_tp1)]
        else:
            raise ValueError('Unknown format: {}'.format(type(W_t)))

        return W_tp1, M_tp1
    return jit(momentum_update_fn)

def approximate(v, cores, lr=1e-2):
    """
    cores = random_parameterised_matrix(2, 1, d_hidden=8, n_hidden=4)
    v = rnd.standard_normal((2,1))
    cores_ = approximate(v, cores)
    print(v, '\n',build(cores_))
    """
    loss = lambda cores: np.sum(np.square(v - build(cores)))
    dl2dc = grad(loss)
    l2_update_fn = lambda cores: [c - lr*g for g, c in zip(dl2dc(cores), cores)]
    init = (cores, [np.zeros_like(c) for c in cores])
    final_variables, momentum_var = utils.solve(momentum_bundler(l2_update_fn, 0.9), init)[-1]
    return final_variables

<<<<<<< HEAD
#


=======
>>>>>>> 33d9f09f
if __name__ == '__main__':
    n_states, n_actions = 2, 2

    # # TEST parameterised
    # C = random_parameterised_matrix(n_states, n_actions, 8, 2)
    # print(build(C).shape)
    #
    # # but these wont be distributed unformly in policy space!?
    # C = random_parameterised_matrix(n_states, n_actions, 8, 2)
    # print(pi(C).shape)


    mdp = build_random_mdp(n_states, n_actions, 0.9)
    init = rnd.standard_normal((n_states, n_actions))
    init /= init.sum(axis=1, keepdims=True)
    # pis = solve(policy_gradient_iteration(mdp, 0.01), init)
    # print(pis)

    # V = lambda pi: value_functional(mdp.P, mdp.r.reshape((-1, 1)), mpi(init), mdp.discount)
    # delta = lambda pi: (1/(pi*np.log(mdp.A)))  # dpi . dlog pi
    # print(delta(init).shape, V(init).shape)

    # U = policy_gradient_iteration(mdp, 0.01)
    # print(U(init))


    # x = np.abs(rnd.standard_normal((5,5)))
    # x = clip_by_norm(x, axis=1, norm=1)
    # print(x.sum(axis=1))<|MERGE_RESOLUTION|>--- conflicted
+++ resolved
@@ -191,12 +191,7 @@
     final_variables, momentum_var = utils.solve(momentum_bundler(l2_update_fn, 0.9), init)[-1]
     return final_variables
 
-<<<<<<< HEAD
-#
-
-
-=======
->>>>>>> 33d9f09f
+
 if __name__ == '__main__':
     n_states, n_actions = 2, 2
 
