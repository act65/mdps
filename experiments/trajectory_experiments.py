import jax.numpy as np
import numpy.random as rnd
import matplotlib.pyplot as plt

import copy
import functools

<<<<<<< HEAD
=======
from mdp.utils import *
>>>>>>> 33d9f09f
from mdp.search_spaces import *

def clipped_stack(x, n=1000):
    m = len(x)
    k = m//n if m//n > 0 else 1
    return [x[i] for i in range(0, m, k)]

def generate_vi_sgd_vs_mom(mdp, init, lr=0.01):
    print('\nRunning VI SGD vs Mom')

    # sgd
    qs = utils.solve(value_iteration(mdp, lr), init)
    qs = clipped_stack(qs,1000)
    vs = np.vstack([np.max(q, axis=1) for q in qs])
    n = vs.shape[0]
    plt.scatter(vs[0, 0], vs[0, 1], c='m', label='gd')
    plt.scatter(vs[1:-1, 0], vs[1:-1, 1], c=range(n-2), cmap='spring', s=10)
    plt.scatter(vs[-1, 0], vs[-1, 1], c='m', marker='x')

    # momentum
    init = (init, np.zeros_like(init))
    qs = utils.solve(momentum_bundler(value_iteration(mdp, lr), 0.99), init)
    qs = clipped_stack(qs,1000)
    vs = np.vstack([np.max(q[0], axis=1) for q in qs])
    m = vs.shape[0]
    plt.scatter(vs[0, 0], vs[0, 1], c='r', label='momentum')
    plt.scatter(vs[1:-1, 0], vs[1:-1, 1], c=range(m-2), cmap='autumn', s=10)
    plt.scatter(vs[-1, 0], vs[-1, 1], c='r', marker='x')

    plt.title('SGD: {}, Mom {}, Lr: {}'.format(n, m, lr))
    plt.legend()

    plt.savefig('figs/vi_sgd-vs-vi_mom_{}.png'.format(lr))
    plt.close()


def generate_pvi_vs_vi(mdp, init):
    print('\nRunning PVI vs VI')
    lr = 0.01

    # pvi
    core_init = random_parameterised_matrix(2, 2, 32, 4)
    core_init = approximate(init, core_init)
    params = utils.solve(parameterised_value_iteration(mdp, lr/len(core_init)), core_init)
    vs = np.vstack([np.max(build(c), axis=1) for c in params])
    m = vs.shape[0]
    plt.scatter(vs[0, 0], vs[0, 1], c='r', label='pvi')
    plt.scatter(vs[1:-1, 0], vs[1:-1, 1], c=range(m-2), cmap='autumn', s=10)
    plt.scatter(vs[-1, 0], vs[-1, 1], c='r', marker='x')

    # vi
    qs = utils.solve(value_iteration(mdp, lr), init)
    vs = np.vstack([np.max(q, axis=1) for q in qs])
    n = vs.shape[0]
    plt.scatter(vs[0, 0], vs[0, 1], c='g', label='vi')
    plt.scatter(vs[1:-1, 0], vs[1:-1, 1], c=range(n-2), cmap='spring', s=10)
    plt.scatter(vs[-1, 0], vs[-1, 1], c='g', marker='x')

    plt.title('VI: {}, PVI {}'.format(n, m))
    plt.legend()
    # plt.colorbar()

    plt.savefig('figs/vi-vs-pvi.png', dpi=300)
    plt.close()

def generate_cvi(mdp, init):
    print('\nRunning PVI vs VI')
    lr = 0.01

    # vi
    init = np.complex(init, np.zeros_like(init))
    qs = utils.solve(complex_value_iteration(mdp, lr), init)
    vs = np.vstack([np.max(q, axis=1) for q in qs])
    n = vs.shape[0]
    plt.scatter(vs[0, 0], vs[0, 1], c='g', label='vi')
    plt.scatter(vs[1:-1, 0], vs[1:-1, 1], c=range(n-2), cmap='spring', s=10)
    plt.scatter(vs[-1, 0], vs[-1, 1], c='g', marker='x')

    plt.title('VI: {}, PVI {}'.format(n, m))
    plt.legend()
    # plt.colorbar()

    plt.savefig('figs/vi-vs-pvi.png', dpi=300)
    plt.close()


def generate_PG_vs_VI(mdp, init):
    print('\nRunning PG vs VI')
    lr = 0.001

    # PG
    logits = utils.solve(policy_gradient_iteration_logits(mdp, lr), init)
    vs = np.vstack([value_functional(mdp.P, mdp.r, softmax(logit), mdp.discount).T for logit in logits])
    n = vs.shape[0]
    plt.scatter(vs[0, 0], vs[0, 1], c='g', label='PG')
    plt.scatter(vs[1:-1, 0], vs[1:-1, 1], c=range(n-2), cmap='spring', s=10)
    plt.scatter(vs[-1, 0], vs[-1, 1], c='g', marker='x')

    # VI
    v = value_functional(mdp.P, mdp.r, softmax(init), mdp.discount)
    init = np.einsum('ijk,jl->jk', mdp.P, v)  # V->Q
    qs = utils.solve(value_iteration(mdp, lr), init)
    vs = np.vstack([np.max(q, axis=1) for q in qs])
    m = vs.shape[0]
    plt.scatter(vs[0, 0], vs[0, 1], c='r', label='VI')
    plt.scatter(vs[1:-1, 0], vs[1:-1, 1], c=range(m-2), cmap='autumn', s=10)
    plt.scatter(vs[-1, 0], vs[-1, 1], c='r', marker='x')
    plt.legend()
    plt.title('PG: {}, VI {}'.format(n, m))
    # plt.colorbar()

    plt.savefig('figs/pg-vs-vi.png')
    plt.close()

def generate_PG_vs_PPG(mdp, init):
    print('\nRunning PG vs PPG')
    lr = 0.1

    # PPG
    core_init = random_parameterised_matrix(2, 2, 32, 8)
    core_init = approximate(init, core_init)
    all_params = utils.solve(parameterised_policy_gradient_iteration(mdp, lr/len(core_init)), core_init)
    vs = np.vstack([np.max(value_functional(mdp.P, mdp.r, softmax(build(params), axis=-1), mdp.discount), axis=1)
                    for params in all_params])
    m = vs.shape[0]
    plt.scatter(vs[0, 0], vs[0, 1], c='g', label='PPG')
    plt.scatter(vs[1:-1, 0], vs[1:-1, 1], c=range(m-2), cmap='spring', s=10)
    plt.scatter(vs[-1, 0], vs[-1, 1], c='g', marker='x')

    # PG
    logits = utils.solve(policy_gradient_iteration_logits(mdp, lr), init)
    vs = np.vstack([np.max(value_functional(mdp.P, mdp.r, softmax(logit, axis=-1), mdp.discount), axis=1) for logit in logits])
    n = vs.shape[0]
    plt.scatter(vs[0, 0], vs[0, 1], c='r', label='PG')
    plt.scatter(vs[1:-1, 0], vs[1:-1, 1], c=range(n-2), cmap='autumn', s=10)
    plt.scatter(vs[-1, 0], vs[-1, 1], c='r', marker='x')

    plt.title('PG: {}, PPG {}'.format(n, m))
    plt.legend()
    # plt.colorbar()

    plt.savefig('figs/pg-vs-ppg.png', dpi=300)
    plt.close()

def generate_mppg_vs_mpg(mdp, init):
    print('\nRunning MPG vs MPPG')
    lr = 0.001

    # MPPG
    core_init = random_parameterised_matrix(2, 2, 32, 8)
    core_init = approximate(init, core_init)
    core_init = (core_init, [np.zeros_like(c) for c in core_init])
    all_params = utils.solve(momentum_bundler(parameterised_policy_gradient_iteration(mdp, lr), 0.9), core_init)
    vs = np.vstack([np.max(value_functional(mdp.P, mdp.r, softmax(build(params), axis=-1), mdp.discount), axis=1)
                    for params, mom in all_params])
    m = vs.shape[0]
    plt.scatter(vs[0, 0], vs[0, 1], c='g', label='MPPG')
    plt.scatter(vs[1:-1, 0], vs[1:-1, 1], c=range(m-2), cmap='spring', s=10)
    plt.scatter(vs[-1, 0], vs[-1, 1], c='g', marker='x')

    # MPG
    init = (init, np.zeros_like(init))
    logits = utils.solve(momentum_bundler(policy_gradient_iteration_logits(mdp, lr), 0.9), init)
    vs = np.vstack([np.max(value_functional(mdp.P, mdp.r, softmax(logit, axis=-1), mdp.discount), axis=1) for logit, mom in logits])
    n = vs.shape[0]
    plt.scatter(vs[0, 0], vs[0, 1], c='r', label='MPG')
    plt.scatter(vs[1:-1, 0], vs[1:-1, 1], c=range(n-2), cmap='autumn', s=10)
    plt.scatter(vs[-1, 0], vs[-1, 1], c='r', marker='x')

    plt.title('PG: {}, PPG {}'.format(n, m))
    plt.legend()
    # plt.colorbar()

    plt.savefig('figs/mpg-vs-mppg.png', dpi=300)
    plt.close()

def generate_mpvi_vs_mvi(mdp, init):
    print('\nRunning MPVI vs MVI')
    lr = 1e-2
    # mpvi
    core_init = random_parameterised_matrix(2, 2, 32, 8)
    core_init = approximate(init, core_init)
    c_init = (core_init, [np.zeros_like(c) for c in core_init])
    params = utils.solve(momentum_bundler(parameterised_value_iteration(mdp, lr), 0.9), c_init)
    vs = np.vstack([np.max(build(c[0]), axis=-1) for c in params])
    m = vs.shape[0]

    plt.scatter(vs[0, 0], vs[0, 1], c='r', label='mpvi')
    plt.scatter(vs[1:-1, 0], vs[1:-1, 1], c=range(m-2), cmap='autumn', s=10)
    plt.scatter(vs[-1, 0], vs[-1, 1], c='r', marker='x')

    # mvi
    init = (init, np.zeros_like(init))
    qs = utils.solve(momentum_bundler(value_iteration(mdp, lr), 0.9), init)
    vs = np.vstack([np.max(q[0], axis=-1) for q in qs])
    n = vs.shape[0]

    plt.scatter(vs[0, 0], vs[0, 1], c='g', label='mvi')
    plt.scatter(vs[1:-1, 0], vs[1:-1, 1], c=range(n-2), cmap='spring', s=10)
    plt.scatter(vs[-1, 0], vs[-1, 1], c='g', marker='x')


    plt.title('MVI: {}, MPVI {}'.format(n, m))
    plt.legend()

    plt.savefig('figs/mpvi-vs-pvi.png')
    plt.close()




# def generate_mpvi_inits(mdp):
#     print('Running MPVI inits')
#
#     core_init = random_parameterised_matrix(2, 2, 16, 6)
#     init = (core_init, [np.zeros_like(c) for c in core_init])
#     params = utils.solve(momentum_bundler(parameterised_value_iteration(mdp, 0.01), 0.9), init)
#     vs = np.vstack([np.max(build(c[0]), axis=-1) for c in params])
#     m = vs.shape[0]
#     plt.scatter(vs[:, 0], vs[:, 1], c=range(m), cmap='autumn', label='mpvi')
#
#
#     new_init = random_reparameterisation(core_init, 2)
#     # sanity check
#     assert np.isclose(build(core_init), build(new_init), atol=1e-4).all()
#     init = (new_init, [np.zeros_like(c) for c in core_init])
#     params = utils.solve(momentum_bundler(parameterised_value_iteration(mdp, 0.01), 0.9), init)
#     vs = np.vstack([np.max(build(c[0]), axis=-1) for c in params])
#     m = vs.shape[0]
#     plt.scatter(vs[:, 0], vs[:, 1], c=range(m), cmap='spring', label='mpvi')
#
#     plt.savefig('figs/mpvi-inits.png')
#     plt.close()
#     """
#     Hmm. I thought this would change the dynamics.
#     It is because the value is only a linear function of the parameters???
#     """

# def generate_pvi_vs_apvi():
#     print('Running PVI vs APVI')
#     n_states, n_actions = 2, 2
#     lr = 0.01
#
#     mdp = build_random_mdp(n_states, n_actions, 0.9)
#
#     core_init = random_parameterised_matrix(2, 2, 32, 2)
#     # pvi
#     params = utils.solve(parameterised_value_iteration(mdp, lr), core_init)
#     vs = np.hstack([build(c) for c in params]).T
#     m = vs.shape[0]
#     plt.scatter(vs[:, 0], vs[:, 1], c=range(m), cmap='autumn', label='pvi')
#
#     # TODO want to visualise.
#     # @jit
#     def K(dQ):
#         return np.tensordot(dQ, dQ, axes=([-1,-2],[-1,-2]))
#
#     dVdw = jit(jacrev(value))
#     dQs = [dVdw(cores) for cores in params][0:10]
#
#     Ks = [sum([K(dq) for dq in dQ]).reshape((mdp.S * mdp.A, mdp.S * mdp.A)) for dQ in dQs]
#
#     n = 100
#     x = np.stack(np.meshgrid(np.linspace(-1,1,n), np.linspace(-1,1,n)), axis=0).reshape((2, n**2))
#     print(x.shape)
#
#     # plt.show()


<<<<<<< HEAD
# pg vs pi

# def argumentparser():
#     parser = argparse.ArgumentParser(description='Visualise losses and returns')
#     parser.add_argument('--logdir', type=str, default='logs',
#                         help='location to save logs')
#     return parser.parse_args()

# def plot(vs1, vs2, save_path):




def generate_model_iteration(mdp, init):
    init = rnd.standard_normal((mdp.S, mdp.S, mdp.A))  # needs its own init. alternatively could find init that matches value of other inits?!?
    pi_star = utils.solve(policy_iteration(mdp), utils.softmax(rnd.standard_normal((mdp.S,mdp.A))))[-1]
    update_fn = model_iteration(mdp, 0.01)
    logits = utils.solve(update_fn, init)

    vs = np.vstack([utils.value_functional(utils.softmax(logit), mdp.r, pi_star, mdp.discount).T for logit in logits])

    n = vs.shape[0]
    plt.scatter(vs[0, 0], vs[0, 1], c='g', label='PG')
    plt.scatter(vs[1:-1, 0], vs[1:-1, 1], c=range(n-2), cmap='spring', s=10)
    plt.scatter(vs[-1, 0], vs[-1, 1], c='g', marker='x')
    # plt.show()




=======
>>>>>>> 33d9f09f
if __name__ == '__main__':
    print('start')
    n_states, n_actions = 2, 2
    mdp = utils.build_random_mdp(n_states, n_actions, 0.5)
<<<<<<< HEAD
    pis = utils.gen_grid_policies(9)
=======

    print('\nBuilding polytope')
    pis = utils.gen_grid_policies(11)
>>>>>>> 33d9f09f
    vs = utils.polytope(mdp.P, mdp.r, mdp.discount, pis)
    init = rnd.standard_normal((mdp.S, mdp.A))

    experiments = [
        # functools.partial(generate_vi_sgd_vs_mom, lr=a) for a in np.logspace(-5, 0, 6)
        #
        # generate_vi_sgd_vs_mom,
        # generate_pvi_vs_vi,
        #
        # generate_avi_vs_vi,
        #
        # generate_PG_vs_VI,
        generate_PG_vs_PPG,
        #
        # generate_mpvi_vs_mvi,
        # generate_mppg_vs_mpg,
        #
        # generate_mpvi_inits,
        generate_model_iteration
    ]

    print('\nRunning experiments')
    for exp in experiments:
        plt.figure(figsize=(16,16))
        plt.scatter(vs[:, 0], vs[:, 1], s=10, alpha=0.75)
        exp(mdp, init)
        plt.show()<|MERGE_RESOLUTION|>--- conflicted
+++ resolved
@@ -5,10 +5,7 @@
 import copy
 import functools
 
-<<<<<<< HEAD
-=======
 from mdp.utils import *
->>>>>>> 33d9f09f
 from mdp.search_spaces import *
 
 def clipped_stack(x, n=1000):
@@ -278,7 +275,6 @@
 #     # plt.show()
 
 
-<<<<<<< HEAD
 # pg vs pi
 
 # def argumentparser():
@@ -309,19 +305,13 @@
 
 
 
-=======
->>>>>>> 33d9f09f
 if __name__ == '__main__':
     print('start')
     n_states, n_actions = 2, 2
     mdp = utils.build_random_mdp(n_states, n_actions, 0.5)
-<<<<<<< HEAD
-    pis = utils.gen_grid_policies(9)
-=======
 
     print('\nBuilding polytope')
     pis = utils.gen_grid_policies(11)
->>>>>>> 33d9f09f
     vs = utils.polytope(mdp.P, mdp.r, mdp.discount, pis)
     init = rnd.standard_normal((mdp.S, mdp.A))
 
